--- conflicted
+++ resolved
@@ -80,11 +80,7 @@
   }, []);
 
   return (
-<<<<<<< HEAD
-    <div className="bg-background-default h-screen w-full animate-[fadein_200ms_ease-in_forwards]">
-=======
-    <div className="h-screen w-full animate-[fadein_200ms_ease-in_forwards] bg-background-default">
->>>>>>> a5129bae
+    <div className="bg-background-default h-screen w-full animate-[fadein_200ms_ease-in_forwards] bg-background-default">
       <MoreMenuLayout showMenu={false} />
 
       <ScrollArea className="h-full w-full">
