--- conflicted
+++ resolved
@@ -923,11 +923,8 @@
                 }
             }
         }
-<<<<<<< HEAD
         println!();
-=======
-
->>>>>>> de02f5d1
+
         Ok(())
     }
 
