--- conflicted
+++ resolved
@@ -235,7 +235,12 @@
         ))
     }
 
-<<<<<<< HEAD
+    /// Check if this provider is a LeadWorkerProvider
+    /// This is used for logging model information at startup
+    fn as_lead_worker(&self) -> Option<&dyn LeadWorkerProviderTrait> {
+        None
+    }
+
     async fn stream(
         &self,
         _system: &str,
@@ -258,13 +263,6 @@
 pub fn stream_from_single_message(message: Message, usage: ProviderUsage) -> MessageStream {
     let stream = futures::stream::once(async move { Ok((message, usage)) });
     Box::pin(stream)
-=======
-    /// Check if this provider is a LeadWorkerProvider
-    /// This is used for logging model information at startup
-    fn as_lead_worker(&self) -> Option<&dyn LeadWorkerProviderTrait> {
-        None
-    }
->>>>>>> ff80c2f4
 }
 
 #[cfg(test)]
