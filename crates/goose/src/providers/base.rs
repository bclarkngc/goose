--- conflicted
+++ resolved
@@ -303,7 +303,6 @@
         None
     }
 
-<<<<<<< HEAD
     async fn stream(
         &self,
         _system: &str,
@@ -318,15 +317,7 @@
     fn supports_streaming(&self) -> bool {
         false
     }
-}
-
-pub type MessageStream =
-    Pin<Box<dyn Stream<Item = Result<(Message, ProviderUsage), ProviderError>> + Send>>;
-
-pub fn stream_from_single_message(message: Message, usage: ProviderUsage) -> MessageStream {
-    let stream = futures::stream::once(async move { Ok((message, usage)) });
-    Box::pin(stream)
-=======
+
     /// Get the currently active model name
     /// For regular providers, this returns the configured model
     /// For LeadWorkerProvider, this returns the currently active model (lead or worker)
@@ -337,7 +328,14 @@
             self.get_model_config().model_name
         }
     }
->>>>>>> 2f190826
+}
+
+pub type MessageStream =
+    Pin<Box<dyn Stream<Item = Result<(Message, ProviderUsage), ProviderError>> + Send>>;
+
+pub fn stream_from_single_message(message: Message, usage: ProviderUsage) -> MessageStream {
+    let stream = futures::stream::once(async move { Ok((message, usage)) });
+    Box::pin(stream)
 }
 
 #[cfg(test)]
